import Crypto

/// Represents a client connected via WebSocket protocol.
/// Use this to receive text/data frames and send responses.
///
///      ws.onText { ws, string in
///         ws.send(string.reversed())
///      }
///
public final class WebSocket: BasicWorker {
    /// Available WebSocket modes. Either `Client` or `Server`.
    internal enum Mode {
        
        /// Uses socket in `Client` mode
        case client
        
        /// Uses socket in `Server` mode
        case server
        
        /// RFC 6455 Section 5.1
        /// To avoid confusing network intermediaries (such as intercepting proxies) and
        /// for security reasons that are further, a client MUST mask all frames that it
        /// sends to the server.
        /// The server MUST close the connection upon receiving a frame that is not masked.
        /// A server MUST NOT mask any frames that it sends to the client.
        /// A client MUST close a connection if it detects a masked frame.
        ///
        /// RFC 6455 Section 5.3
        /// The masking key is a 32-bit value chosen at random by the client.
        /// When preparing a masked frame, the client MUST pick a fresh masking
        /// key from the set of allowed 32-bit values.
        internal func makeMaskKey() -> WebSocketMaskingKey? {
            switch self {
            case .client:
                let buffer = try? CryptoRandom().generateData(count: 4).map { $0 }
                return buffer.flatMap(WebSocketMaskingKey.init)
            case .server:
                return  nil
            }
        }
    }
    
    /// See `BasicWorker`.
    public var eventLoop: EventLoop {
        return channel.eventLoop
    }

    /// Outbound `WebSocketEventHandler`.
    private let channel: Channel
    
    /// `WebSocket` processing mode.
    internal let mode: Mode

    /// See `onText(...)`.
    var onTextCallback: (WebSocket, String) -> ()
    
    /// Buffers text frames we get before a handler is connected
    private var textBuffer: [String]?

    /// See `onBinary(...)`.
    var onBinaryCallback: (WebSocket, Data) -> ()
    
    /// Buffers data frames we get before a handler is connected
    private var binaryBuffer: [Data]?

    /// See `onError(...)`.
    var onErrorCallback: (WebSocket, Error) -> ()
    
    /// See `onPong(...)`.
    var onPongCallback: (WebSocket, Data?) -> ()
    
    /// Buffers error frames we get before a handler is connected
    private var errorBuffer: [Error]?

    /// See `onCloseCode(...)`.
    var onCloseCodeCallback: (WebSocketErrorCode) -> ()
    
<<<<<<< HEAD
    /// Can be set to uniquely identify the WebSocket
    public var id: String?
=======
    /// Allows for adding custom ID to a socket
    public var id: String?

    public func requireID() throws -> String {
    	guard self.id != nil else {
            throw WebSocketError.NoID
        }
        return self.id!
    }

    enum WebSocketError: Error {
        case NoID
    }
>>>>>>> 61756720

    /// Creates a new `WebSocket` using the supplied `Channel` and `Mode`.
    /// Use `httpProtocolUpgrader(...)` to create a protocol upgrader that can create `WebSocket`s.
    internal init(channel: Channel, mode: Mode) {
        self.channel = channel
        self.mode = mode
        self.isClosed = false
        self.onTextCallback = { _, _ in }
        self.onBinaryCallback = { _, _ in }
        self.onErrorCallback = { _, _ in }
        self.onCloseCodeCallback = { _ in }
        self.onPongCallback = { _, _ in }
        
        self.onTextCallback = { [unowned self] _, text in
            guard self.textBuffer != nil else {
                self.textBuffer = [text]
                return
            }
            self.textBuffer?.append(text)
        }
        self.onBinaryCallback = { [unowned self] _, binary in
            guard self.binaryBuffer != nil else {
                self.binaryBuffer = [binary]
                return
            }
            self.binaryBuffer?.append(binary)
        }
        self.onErrorCallback = { [unowned self] _, error in
            guard self.errorBuffer != nil else {
                self.errorBuffer = [error]
                return
            }
            self.errorBuffer?.append(error)
        }
    }

    // MARK: Receive

    /// Adds a callback to this `WebSocket` to receive text-formatted messages.
    ///
    ///     ws.onText { ws, string in
    ///         ws.send(string.reversed())
    ///     }
    ///
    /// Use `onBinary(_:)` to handle binary-formatted messages.
    ///
    /// - parameters:
    ///     - callback: Closure to accept incoming text-formatted data.
    ///                 This will be called every time the connected client sends text.
    public func onText(_ callback: @escaping (WebSocket, String) -> ()) {
        onTextCallback = callback
        self.textBuffer?.forEach { onTextCallback(self, $0) }
        self.textBuffer = nil
    }

    /// Adds a callback to this `WebSocket` to receive binary-formatted messages.
    ///
    ///     ws.onBinary { ws, data in
    ///         print(data)
    ///     }
    ///
    /// Use `onText(_:)` to handle text-formatted messages.
    ///
    /// - parameters:
    ///     - callback: Closure to accept incoming binary-formatted data.
    ///                 This will be called every time the connected client sends binary-data.
    public func onBinary(_ callback: @escaping (WebSocket, Data) -> ()) {
        onBinaryCallback = callback
        self.binaryBuffer?.forEach { onBinaryCallback(self, $0) }
        self.binaryBuffer = nil
    }

    /// Adds a callback to this `WebSocket` to handle errors.
    ///
    ///     ws.onError { ws, error in
    ///         print(error)
    ///     }
    ///
    /// - parameters:
    ///     - callback: Closure to handle error's caught during this connection.
    public func onError(_ callback: @escaping (WebSocket, Error) -> ()) {
        onErrorCallback = callback
        self.errorBuffer?.forEach { onErrorCallback(self, $0) }
        self.errorBuffer = nil
    }
    
    /// Adds a callback to this `WebSocket` to handle ping responses.
    ///
    ///     ws.onPong { ws, data
    ///         print("pong")
    ///     }
    ///
    /// - parameters:
    ///     - callback: Closure to handle incoming ping responses.
    public func onPong(_ callback: @escaping (WebSocket, Data?) -> ()) {
        onPongCallback = callback
    }

    /// Adds a callback to this `WebSocket` to handle incoming close codes.
    ///
    ///     ws.onCloseCode { closeCode in
    ///         print(closeCode)
    ///     }
    ///
    /// - parameters:
    ///     - callback: Closure to handle received close codes.
    public func onCloseCode(_ callback: @escaping (WebSocketErrorCode) -> ()) {
        onCloseCodeCallback = callback
    }

    // MARK: Send

    /// Sends text-formatted data to the connected client.
    ///
    ///     ws.onText { ws, string in
    ///         ws.send(string.reversed())
    ///     }
    ///
    /// - parameters:
    ///     - text: `String` to send as text-formatted data to the client.
    ///     - promise: Optional `Promise` to complete when the send is finished.
    public func send<S>(_ text: S, promise: Promise<Void>? = nil) where S: Collection, S.Element == Character {
        return send(text: String(text), promise: promise)
    }

    /// Sends binary-formatted data to the connected client.
    ///
    ///     ws.onText { ws, string in
    ///         ws.send([0x68, 0x69])
    ///     }
    ///
    /// - parameters:
    ///     - text: `Data` to send as binary-formatted data to the client.
    ///     - promise: Optional `Promise` to complete when the send is finished.
    public func send(_ binary: Data, promise: Promise<Void>? = nil) {
        return send(binary: binary, promise: promise)
    }

    /// Sends text-formatted data to the connected client.
    ///
    ///     ws.onText { ws, string in
    ///         ws.send(text: string.reversed())
    ///     }
    ///
    /// - parameters:
    ///     - text: `LosslessDataConvertible` to send as text-formatted data to the client.
    ///     - promise: Optional `Promise` to complete when the send is finished.
    public func send(text: LosslessDataConvertible, promise: Promise<Void>? = nil) {
        send(raw: text, opcode: .text, promise: promise)
    }

    /// Sends binary-formatted data to the connected client.
    ///
    ///     ws.onText { ws, string in
    ///         ws.send(binary: [0x68, 0x69])
    ///     }
    ///
    /// - parameters:
    ///     - data: `LosslessDataConvertible` to send as binary-formatted data to the client.
    ///     - promise: Optional `Promise` to complete when the send is finished.
    public func send(binary: LosslessDataConvertible, promise: Promise<Void>? = nil) {
        send(raw: binary, opcode: .binary, promise: promise)
    }
    
    /// Sends raw-data to the connected client using the supplied WebSocket opcode.
    ///
    ///     // client will receive "Hello, world!" as one message
    ///     ws.send(raw: "Hello, ", opcode: .text, fin: false)
    ///     ws.send(raw: "world", opcode: .continuation, fin: false)
    ///     ws.send(raw: "!", opcode: .continuation)
    ///
    /// - parameters:
    ///     - data: `LosslessDataConvertible` to send to the client.
    ///     - opcode: `WebSocketOpcode` indicating data format. Usually `.text` or `.binary`.
    ///     - fine: If `false`, additional `.continuation` frames are expected.
    ///     - promise: Optional `Promise` to complete when the send is finished.
    public func send(raw data: LosslessDataConvertible, opcode: WebSocketOpcode, fin: Bool = true, promise: Promise<Void>? = nil) {
        guard !isClosed else { return }
        let data = data.convertToData()
        var buffer = channel.allocator.buffer(capacity: data.count)
        buffer.write(bytes: data)
        send(buffer, opcode: opcode, fin: fin, promise: promise)
    }
    
    public func ping(_ data: LosslessDataConvertible) {
        send(raw: data, opcode: .ping, fin: true, promise: nil)
    }

    // MARK: Close

    /// `true` if the `WebSocket` has been closed.
    public internal(set) var isClosed: Bool

    /// A `Future` that will be completed when the `WebSocket` closes.
    public var onClose: Future<Void> {
        return channel.closeFuture
    }

    /// Closes the `WebSocket`'s connection, disconnecting the client.
    ///
    /// - parameters:
    ///     - code: Optional `WebSocketCloseCode` to send before closing the connection.
    ///             If a code is provided, the WebSocket will wait until an acknowledgment is
    ///             received from the server before actually closing the connection.
    public func close(code: WebSocketErrorCode? = nil) {
        guard !isClosed else {
            return
        }
        self.isClosed = true
        if let code = code {
            sendClose(code: code)
        } else {
            channel.close(promise: nil)
        }
    }

    // MARK: Private

    /// Private just send close code.
    private func sendClose(code: WebSocketErrorCode) {
        var buffer = channel.allocator.buffer(capacity: 2)
        buffer.write(webSocketErrorCode: code)
        send(buffer, opcode: .connectionClose, fin: true, promise: nil)
    }

    /// Private send that accepts a raw `WebSocketFrame`.
    private func send(_ buffer: ByteBuffer, opcode: WebSocketOpcode, fin: Bool, promise: Promise<Void>?) {
        let frame = WebSocketFrame(
            fin: fin,
            opcode: opcode,
            maskKey: mode.makeMaskKey(),
            data: buffer
        )
        channel.writeAndFlush(frame, promise: promise)
    }
}

extension WebSocket: Hashable {
    public static func == (lhs: WebSocket, rhs: WebSocket) -> Bool {
        return ObjectIdentifier(lhs.channel) == ObjectIdentifier(rhs.channel)
    }
}<|MERGE_RESOLUTION|>--- conflicted
+++ resolved
@@ -75,24 +75,8 @@
     /// See `onCloseCode(...)`.
     var onCloseCodeCallback: (WebSocketErrorCode) -> ()
     
-<<<<<<< HEAD
     /// Can be set to uniquely identify the WebSocket
     public var id: String?
-=======
-    /// Allows for adding custom ID to a socket
-    public var id: String?
-
-    public func requireID() throws -> String {
-    	guard self.id != nil else {
-            throw WebSocketError.NoID
-        }
-        return self.id!
-    }
-
-    enum WebSocketError: Error {
-        case NoID
-    }
->>>>>>> 61756720
 
     /// Creates a new `WebSocket` using the supplied `Channel` and `Mode`.
     /// Use `httpProtocolUpgrader(...)` to create a protocol upgrader that can create `WebSocket`s.
