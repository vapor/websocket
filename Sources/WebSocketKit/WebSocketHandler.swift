import NIO
import NIOWebSocket

extension WebSocket {
    public static func client(
        on channel: Channel,
        onUpgrade: @escaping (WebSocket) -> ()
    ) -> EventLoopFuture<Void> {
        return self.handle(on: channel, as: .client, onUpgrade: onUpgrade)
    }

    public static func server(
        on channel: Channel,
        onUpgrade: @escaping (WebSocket) -> ()
    ) -> EventLoopFuture<Void> {
        return self.handle(on: channel, as: .server, onUpgrade: onUpgrade)
    }

    private static func handle(
        on channel: Channel,
        as type: PeerType,
        onUpgrade: @escaping (WebSocket) -> ()
    ) -> EventLoopFuture<Void> {
        let webSocket = WebSocket(channel: channel, type: type)
        return channel.pipeline.addHandler(WebSocketHandler(webSocket: webSocket)).map { _ in
            onUpgrade(webSocket)
        }
    }
}

extension WebSocketErrorCode {
    init(_ error: NIOWebSocketError) {
        switch error {
        case .invalidFrameLength:
            self = .messageTooLarge
        case .fragmentedControlFrame,
             .multiByteControlFrameLength:
            self = .protocolError
        }
    }
}

private final class WebSocketHandler: ChannelInboundHandler {
    typealias InboundIn = WebSocketFrame
    typealias OutboundOut = WebSocketFrame
    private var webSocket: WebSocket

    init(webSocket: WebSocket) {
        self.webSocket = webSocket
    }

    /// See `ChannelInboundHandler`.
    func channelRead(context: ChannelHandlerContext, data: NIOAny) {
        let frame = self.unwrapInboundIn(data)
        self.webSocket.handle(incoming: frame)
    }

<<<<<<< HEAD
    func errorCaught(context: ChannelHandlerContext, error: Error) {
        let errorCode: WebSocketErrorCode
        if let error = error as? NIOWebSocketError {
            errorCode = WebSocketErrorCode(error)
        } else {
            errorCode = .unexpectedServerError
        }
        _ = webSocket.close(code: errorCode)

        // We always forward the error on to let others see it.
        context.fireErrorCaught(error)
=======
    func channelInactive(context: ChannelHandlerContext) {
        let closedAbnormally = WebSocketErrorCode.unknown(1005)
        _ = webSocket.close(code: closedAbnormally)

        // We always forward the error on to let others see it.
        context.fireChannelInactive()
>>>>>>> e35af053
    }
}<|MERGE_RESOLUTION|>--- conflicted
+++ resolved
@@ -55,7 +55,6 @@
         self.webSocket.handle(incoming: frame)
     }
 
-<<<<<<< HEAD
     func errorCaught(context: ChannelHandlerContext, error: Error) {
         let errorCode: WebSocketErrorCode
         if let error = error as? NIOWebSocketError {
@@ -67,13 +66,13 @@
 
         // We always forward the error on to let others see it.
         context.fireErrorCaught(error)
-=======
+    }
+
     func channelInactive(context: ChannelHandlerContext) {
         let closedAbnormally = WebSocketErrorCode.unknown(1005)
         _ = webSocket.close(code: closedAbnormally)
 
         // We always forward the error on to let others see it.
         context.fireChannelInactive()
->>>>>>> e35af053
     }
 }